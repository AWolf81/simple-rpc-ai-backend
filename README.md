--- conflicted
+++ resolved
@@ -3197,143 +3197,6 @@
 
 **Current Status**: ✅ **Production Ready** - MCP integration provides seamless tRPC → MCP tool discovery with decorator pattern, full validation, authentication, and live testing capabilities. Maintains our core focus on system prompt protection and corporate-friendly deployment.
 
-<<<<<<< HEAD
-### **🛡️ MCP Function Signature Monitoring**
-
-**Real-time security monitoring for MCP tool schema changes - protect against tampering and unauthorized modifications.**
-
-Our advanced monitoring system detects schema changes in MCP tools and responds according to configurable security policies, with differentiated handling for internal vs external servers.
-
-#### **🚨 Key Security Features**
-- **Real-time Schema Detection** - SHA-256 hash-based change monitoring
-- **Risk-based Assessment** - Automatic severity scoring (0-10 scale) 
-- **Auto-disable Protection** - Suspicious tools automatically disabled
-- **Credential Sanitization** - API keys, passwords, PII automatically redacted from logs
-- **Differentiated Policies** - Strict external monitoring, loose internal development
-
-#### **📊 Change Detection Capabilities**
-
-| Change Type | Risk Assessment | Example |
-|-------------|-----------------|---------|
-| **Parameter Added** | Low-Critical | New optional parameter (Low) vs new `exec` parameter (Critical) |
-| **Parameter Removed** | Medium-Critical | Optional parameter (Medium) vs required security parameter (Critical) |
-| **Type Changed** | High | `string` → `number` parameter conversion |
-| **Required Changed** | Medium-High | Optional → Required (High), Required → Optional (Medium) |
-
-#### **⚙️ Configurable Sensitivity Levels**
-
-```typescript
-import { MCPFunctionMonitor } from 'simple-rpc-ai-backend';
-
-// Development: Loose monitoring
-const devMonitor = new MCPFunctionMonitor(securityLogger, {
-  changeDetectionLevel: 'loose',     // Alert if >60% of schema changes
-  autoDisableOnChange: false,
-  serverPolicies: {
-    internal: { changeDetectionLevel: 'loose' },
-    external: { changeDetectionLevel: 'moderate' }
-  }
-});
-
-// Production: Strict monitoring
-const prodMonitor = new MCPFunctionMonitor(securityLogger, {
-  changeDetectionLevel: 'strict',      // Alert on any change (0%)
-  autoDisableOnChange: true,
-  serverPolicies: {
-    internal: { changeDetectionLevel: 'moderate' },
-    external: { changeDetectionLevel: 'strict' }  // Zero tolerance
-  }
-});
-
-// Start monitoring your MCP router
-monitor.startMonitoring(mcpRouter);
-```
-
-#### **🏢 Internal vs External Server Policies**
-
-The system automatically classifies servers and applies appropriate policies:
-
-**Internal Servers** (Development-Friendly):
-- `localhost`, `.internal.`, trusted domains
-- **Loose monitoring** - Focus on critical changes only
-- **Team notifications** - Alert developers, not security
-- **Auto-approval** - Common dev changes pre-approved
-
-**External Servers** (Security-First):  
-- All non-internal domains and third-party servers
-- **Strict monitoring** - Every change is monitored
-- **Security escalation** - Critical alerts go to security team
-- **Zero trust** - No changes without explicit approval
-
-#### **🔐 Security-First Logging**
-
-All monitoring events automatically sanitize sensitive information:
-
-```typescript
-// Automatically detects and redacts:
-✅ API Keys: api_key=abc123 → api_key=[REDACTED]
-✅ Passwords: password=secret → password=[REDACTED]  
-✅ Tokens: jwt=eyJ... → jwt=[REDACTED]
-✅ PII: john@company.com → [REDACTED]
-✅ Environment Variables: SECRET_KEY=xyz → SECRET_KEY=[REDACTED]
-✅ Database URLs: postgres://user:pass@host → postgres://[REDACTED]@host
-```
-
-#### **📈 Enterprise Monitoring Dashboard**
-
-Monitor schema changes across your entire MCP ecosystem:
-
-```bash
-# Quick status check
-curl http://localhost:8000/api/mcp/monitor/stats
-
-# Response includes:
-{
-  "monitoredTools": 47,
-  "disabledTools": 0, 
-  "recentChanges": 3,
-  "riskDistribution": {
-    "low": 2,
-    "medium": 1, 
-    "high": 0,
-    "critical": 0
-  },
-  "serverTypes": {
-    "internal": { "tools": 32, "changes": 3 },
-    "external": { "tools": 15, "changes": 0 }
-  }
-}
-```
-
-#### **⚡ Quick Integration**
-
-Enable monitoring in your existing MCP server:
-
-```typescript
-import { createRpcAiServer, MCPFunctionMonitor } from 'simple-rpc-ai-backend';
-
-const server = createRpcAiServer({
-  // Enable MCP with monitoring
-  mcp: { 
-    enableMCP: true,
-    monitoring: {
-      enabled: true,
-      changeDetectionLevel: 'moderate'
-    }
-  }
-});
-
-// Monitoring starts automatically and logs to ./logs/security.log
-```
-
-**Why This Matters**: MCP tools can access files, execute commands, and process sensitive data. Schema changes could indicate:
-- 🚨 **Security breaches** - Malicious tool modifications
-- ⚠️ **Supply chain attacks** - Compromised external tools  
-- 🔧 **Breaking changes** - Updates that break existing integrations
-- 📊 **Compliance violations** - Unauthorized system access additions
-
-**Full Documentation**: See [MCP Function Signature Monitoring Specification](specs/features/mcp-function-signature-monitoring.md) for complete implementation details, policy configuration, and compliance features.
-=======
 ---
 
 ## 🔐 **Configurable Scope Management System**
@@ -3577,5 +3440,4 @@
 - **🛡️ Secure** - Comprehensive validation with privilege protection
 - **📈 Scalable** - Runtime management and introspection
 
-**The configurable scope system transforms the RPC AI Server into an enterprise-ready platform with fine-grained access control while maintaining full backward compatibility.**
->>>>>>> 875bf45b
+**The configurable scope system transforms the RPC AI Server into an enterprise-ready platform with fine-grained access control while maintaining full backward compatibility.**